from typing import Optional, Type, Union

from tensordict import TensorDict
import torch

from rl4co.envs import RL4COEnvBase, get_env
from rl4co.models.zoo.deepaco import DeepACOPolicy
from rl4co.models.zoo.deepaco.antsystem import AntSystem
from rl4co.models.zoo.gfacs.encoder import GFACSEncoder
from rl4co.utils.decoding import (
    DecodingStrategy,
    get_decoding_strategy,
    get_log_likelihood,
    modify_logits_for_top_k_filtering,
    modify_logits_for_top_p_filtering
)
from rl4co.utils.ops import batchify, unbatchify
from rl4co.utils.pylogger import get_pylogger


log = get_pylogger(__name__)


class GFACSPolicy(DeepACOPolicy):
    """Implememts GFACS policy based on :class:`NonAutoregressivePolicy`. Introduced by Kim et al. (2024): https://arxiv.org/abs/2403.07041.
    This policy uses a Non-Autoregressive Graph Neural Network to generate heatmaps,
    which are then used to run Ant Colony Optimization (ACO) to construct solutions.

    Args:
        encoder: Encoder module. Can be passed by sub-classes
        env_name: Name of the environment used to initialize embeddings
        temperature: Temperature for the softmax during decoding. Defaults to 1.0.
        aco_class: Class representing the ACO algorithm to be used. Defaults to :class:`AntSystem`.
        aco_kwargs: Additional arguments to be passed to the ACO algorithm.
        train_with_local_search: Whether to train with local search. Defaults to False.
        n_ants: Number of ants to be used in the ACO algorithm. Can be an integer or dictionary. Defaults to 20.
        n_iterations: Number of iterations to run the ACO algorithm. Can be an integer or dictionary. Defaults to `dict(train=1, val=20, test=100)`.
        encoder_kwargs: Additional arguments to be passed to the encoder.
    """

    def __init__(
        self,
        encoder: Optional[GFACSEncoder] = None,
        env_name: str = "tsp",
        temperature: float = 1.0,
        top_p: float = 0.0,
        top_k: int = 0,
        aco_class: Optional[Type[AntSystem]] = None,
        aco_kwargs: dict = {},
        train_with_local_search: bool = True,
        n_ants: Optional[Union[int, dict]] = None,
        n_iterations: Optional[Union[int, dict]] = None,
        multistart: bool = False,
        k_sparse: Optional[int] = None,
        **encoder_kwargs,
    ):
        if encoder is None:
            encoder_kwargs["z_out_dim"] = 2 if train_with_local_search else 1
            encoder_kwargs["k_sparse"] = k_sparse
            encoder = GFACSEncoder(env_name=env_name, **encoder_kwargs)

        super().__init__(
            encoder=encoder,
            env_name=env_name,
            temperature=temperature,
            top_p=top_p,
            top_k=top_k,
            aco_class=aco_class,
            aco_kwargs=aco_kwargs,
            train_with_local_search=train_with_local_search,
            n_ants=n_ants,
            n_iterations=n_iterations,
            multistart=multistart,
            k_sparse=k_sparse,
        )

    def forward(
        self,
        td_initial: TensorDict,
        env: Optional[Union[str, RL4COEnvBase]] = None,
        phase: str = "train",
        return_actions: bool = True,
        return_hidden: bool = False,
        actions=None,
        **decoding_kwargs,
    ) -> dict:
        """
        Forward method. During validation and testing, the policy runs the ACO algorithm to construct solutions.
        See :class:`NonAutoregressivePolicy` for more details during the training phase.
        """
        n_ants = self.n_ants[phase]

        heatmap, _, logZ = self.encoder(td_initial)

        decoding_kwargs.update(self.default_decoding_kwargs)
        decoding_kwargs.update(
            {"num_starts": n_ants} if "multistart" in self.decode_type else {"num_samples": n_ants}
        )

        # Instantiate environment if needed
        if (phase != "train" or self.train_with_local_search) and (env is None or isinstance(env, str)):
            env_name = self.env_name if env is None else env
            env = get_env(env_name)
        else:
            assert isinstance(env, RL4COEnvBase), "env must be an instance of RL4COEnvBase"

        if phase == "train":
            # Encoder: get encoder output and initial embeddings from initial state
            if self.train_with_local_search:
                logZ, ls_logZ = logZ[:, [0]], logZ[:, [1]]
            else:
                logZ = logZ[:, [0]]

            logprobs, actions, td, env = self.common_decoding(
                self.decode_type, td_initial, env, heatmap, actions, **decoding_kwargs
            )

            # Output dictionary construction
            outdict = {
                "logZ": logZ,
                "reward": unbatchify(env.get_reward(td, actions), n_ants),
                "log_likelihood": unbatchify(
                    get_log_likelihood(logprobs, actions, td.get("mask", None), True), n_ants
                )
            }

            if return_actions:
                outdict["actions"] = actions

            ########################################################################
            # Local search
            if self.train_with_local_search:
                # TODO: Refactor this so that we don't need to use the aco object
                aco = self.aco_class(heatmap, n_ants=n_ants, **self.aco_kwargs)
                ls_actions, ls_reward = aco.local_search(
<<<<<<< HEAD
                    batchify(td_initial, n_ants), env, actions, decoding_kwargs  # type:ignore
=======
                    batchify(td_initial, n_ants), env, actions, decoding_kwargs
>>>>>>> ba0241c0
                )
                ls_decoding_kwargs = decoding_kwargs.copy()
                ls_decoding_kwargs["top_k"] = 0  # This should be 0, otherwise logprobs can be -inf
                ls_logprobs, ls_actions, td, env = self.common_decoding(
                    "evaluate", td_initial, env, heatmap, ls_actions, **ls_decoding_kwargs
                )
                outdict.update(
                    {
                        "ls_logZ": ls_logZ,
                        "ls_reward": unbatchify(ls_reward, n_ants),
                        "ls_log_likelihood": unbatchify(
                            get_log_likelihood(ls_logprobs, ls_actions, td.get("mask", None), True),
                            n_ants,
                        )
                    }
                )
                if return_actions:
                    outdict["ls_actions"] = ls_actions
            ########################################################################

            if return_hidden:
                outdict["hidden"] = heatmap

            return outdict

        heatmap /= self.temperature

        if self.top_k > 0:
            self.top_k = min(self.top_k, heatmap.size(-1))  # safety check
            heatmap = modify_logits_for_top_k_filtering(heatmap, self.top_k)

        if self.top_p > 0:
            assert self.top_p <= 1.0, "top-p should be in (0, 1]."
            heatmap = modify_logits_for_top_p_filtering(heatmap, self.top_p)

        aco = self.aco_class(heatmap, n_ants=n_ants, **self.aco_kwargs)
        actions, iter_rewards = aco.run(td_initial, env, self.n_iterations[phase], decoding_kwargs)

        out = {"reward": iter_rewards[self.n_iterations[phase] - 1]}
        out.update({f"reward_{i:03d}": iter_rewards[i] for i in range(self.n_iterations[phase])})
        if return_actions:
            out["actions"] = actions

        return out

    def common_decoding(
        self,
        decode_type: str | DecodingStrategy,
        td: TensorDict,
        env: RL4COEnvBase,
        hidden: TensorDict,
        actions: Optional[torch.Tensor] = None,
        max_steps: int = 1_000_000,
        **decoding_kwargs,
    ):
        decoding_strategy: DecodingStrategy = get_decoding_strategy(
            decoding_strategy=decode_type,
            temperature=decoding_kwargs.pop("temperature", self.temperature),
            mask_logits=decoding_kwargs.pop("mask_logits", self.mask_logits),
            tanh_clipping=decoding_kwargs.pop("tanh_clipping", self.tanh_clipping),
            select_start_nodes_fn=decoding_kwargs.pop("select_start_nodes_fn", None),
            store_all_logp=decoding_kwargs.pop("store_all_logp", False),
            **decoding_kwargs,
        )
        if actions is not None:
            assert decoding_strategy.name == "evaluate", "decoding strategy must be 'evaluate' when actions are provided"

        # Pre-decoding hook: used for the initial step(s) of the decoding strategy
        td, env, num_starts = decoding_strategy.pre_decoder_hook(
            td, env, actions[:, 0] if actions is not None and "multistart" in self.decode_type else None
        )

        # Additionally call a decoder hook if needed before main decoding
        td, env, hidden = self.decoder.pre_decoder_hook(td, env, hidden, num_starts)

        # Main decoding: loop until all sequences are done
        step = 1 if "multistart" in self.decode_type else 0
        while not td["done"].all():
            logits, mask = self.decoder(td, hidden, num_starts)
            td = decoding_strategy.step(
                logits,
                mask,
                td,
                action=actions[..., step] if actions is not None else None,
            )
            td = env.step(td)["next"]
            step += 1
            if step > max_steps:
                log.error(
                    f"Exceeded maximum number of steps ({max_steps}) duing decoding"
                )
                break

        # Post-decoding hook: used for the final step(s) of the decoding strategy
        logprobs, actions, td, env = decoding_strategy.post_decoder_hook(td, env)
        return logprobs, actions, td, env<|MERGE_RESOLUTION|>--- conflicted
+++ resolved
@@ -133,11 +133,7 @@
                 # TODO: Refactor this so that we don't need to use the aco object
                 aco = self.aco_class(heatmap, n_ants=n_ants, **self.aco_kwargs)
                 ls_actions, ls_reward = aco.local_search(
-<<<<<<< HEAD
-                    batchify(td_initial, n_ants), env, actions, decoding_kwargs  # type:ignore
-=======
                     batchify(td_initial, n_ants), env, actions, decoding_kwargs
->>>>>>> ba0241c0
                 )
                 ls_decoding_kwargs = decoding_kwargs.copy()
                 ls_decoding_kwargs["top_k"] = 0  # This should be 0, otherwise logprobs can be -inf
