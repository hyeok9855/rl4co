import os

import numpy as np
import numba as nb
from numba import set_num_threads
import torch
from tensordict.tensordict import TensorDict

from rl4co.utils.ops import get_distance_matrix
from rl4co.utils.pylogger import get_pylogger

log = get_pylogger(__name__)


def local_search(
    td: TensorDict,
    actions: torch.Tensor,
    max_iterations: int = 1000,
    num_threads: int | None = None,
) -> torch.Tensor:
    """
    Improve the solution using local search, especially 2-opt for TSP.
    Implementation credits to: https://github.com/henry-yeh/DeepACO

    Args:
        td: TensorDict, td from env with shape [batch_size,]
        actions: torch.Tensor, Tour indices with shape [batch_size, num_loc]
        max_iterations: int, maximum number of iterations for 2-opt
    Returns:
        torch.Tensor, Improved tour indices with shape [batch_size, num_loc]
    """
    distances = td.get("distances", None)
    if distances is None:
        distances_np = get_distance_matrix(td["locs"]).numpy()
    else:
        distances_np = distances.detach().cpu().numpy()
    distances_np = distances_np + 1e9 * np.eye(distances_np.shape[1], dtype=np.float32)[None, :, :]

    actions_np = actions.detach().cpu().numpy().astype(np.uint16)
<<<<<<< HEAD
    set_num_threads(num_threads or os.cpu_count())
=======
    set_num_threads(num_threads or min(os.cpu_count(), 32))
>>>>>>> d4695c34
    numba_results = _two_opt_python(distances_np, actions_np, max_iterations)
    return torch.from_numpy(numba_results.astype(np.int64)).to(actions.device)


@nb.njit(nb.float32(nb.float32[:,:], nb.uint16[:], nb.uint16), nogil=True)
def two_opt_once(distmat, tour, fixed_i = 0):
    '''in-place operation'''
    n = tour.shape[0]
    p = q = 0
    delta = 0
    for i in range(1, n - 1) if fixed_i==0 else range(fixed_i, fixed_i + 1):
        for j in range(i + 1, n):
            node_i, node_j = tour[i], tour[j]
            node_prev, node_next = tour[i - 1], tour[(j + 1) % n]
            if node_prev == node_j or node_next == node_i:
                continue
            change = (
                distmat[node_prev, node_j] + distmat[node_i, node_next]
                - distmat[node_prev, node_i] - distmat[node_j, node_next]
            )
            if change < delta:
                p, q, delta = i, j, change
    if delta < -1e-6:
        tour[p: q + 1] = np.flip(tour[p: q + 1])
        return delta
    else:
        return 0.0

@nb.njit(nb.uint16[:,:](nb.float32[:,:,:], nb.uint16[:,:], nb.int64), nogil=True, parallel=True)
def _two_opt_python(distmat, tour, max_iterations=1000):
    for i in nb.prange(tour.shape[0]):
        iterations = 0
        min_change = -1.0
        while min_change < -1e-6 and iterations < max_iterations:
            min_change = two_opt_once(distmat[i], tour[i], 0)
            iterations += 1
    return tour<|MERGE_RESOLUTION|>--- conflicted
+++ resolved
@@ -37,11 +37,7 @@
     distances_np = distances_np + 1e9 * np.eye(distances_np.shape[1], dtype=np.float32)[None, :, :]
 
     actions_np = actions.detach().cpu().numpy().astype(np.uint16)
-<<<<<<< HEAD
-    set_num_threads(num_threads or os.cpu_count())
-=======
     set_num_threads(num_threads or min(os.cpu_count(), 32))
->>>>>>> d4695c34
     numba_results = _two_opt_python(distances_np, actions_np, max_iterations)
     return torch.from_numpy(numba_results.astype(np.int64)).to(actions.device)
 
